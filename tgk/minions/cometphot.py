# Licensed under a MIT style license - see LICENSE
"""cometphot - Measure comet photometry."""

from collections import OrderedDict
from . import FrameMinion, MinionError
from ..science import ScienceTable

class CometPhotFailure(MinionError):
    pass

class CometPhot(FrameMinion):
    """Comet photometry.

    Requires background estimate.

    Parameters
    ----------
    config : dict
      Configuration parameters.
    im : Image
      Frame data.
    obs : Observation
      Frame meta data.
    geom : Geometry
      Comet geometric circumstances.

    """

    name = 'cometphot'

    def run(self):
        import logging
        import warnings
        import numpy as np
        from numpy.ma.core import MaskedArrayFutureWarning
        import astropy.units as u
        from astropy.coordinates import SkyCoord
        from astropy.wcs.utils import skycoord_to_pixel
        from .background import BackgroundTable

        warnings.simplefilter('ignore', MaskedArrayFutureWarning)
            
        logger = logging.getLogger('tgk.science')
        logger.debug('    Comet photometry.')

<<<<<<< HEAD
        yxc, sep = self.centroid()

        # Get background estimate
=======
        # find comet in LCO catalog
        try:
            lco = SkyCoord(ra=self.im.cat['RA'],
                           dec=self.im.cat['DEC'],
                           unit='deg')
        except KeyError as e:
            raise CometPhotFailure('{}: {}'.format(type(e).__name__, e))

        c = self.geom.radec_predict
        match, sep = match_coordinates_sky(c, lco)[:2]
        match = int(match)  # avoid len of unsized object bug
        logger.debug('      Matched comet from HORIZONS coordinates to LCO object {:.2f} away.'.format(sep[0].to(u.arcsec)))
        
        comet = self.im.cat[match]
        
        # Take comet photometry and use our own background estimate
>>>>>>> 6f3cb851
        try:
            bg = BackgroundTable().get_frame(self.obs.frame_name)
        except IndexError as e:
            raise CometPhotFailure(e)
        
        # photometry
        rap = np.array((2, 4, 6)) / self.obs.pixel_scale
        area, flux, ferr = self.apphot(yxc, rap, bg)
        
        row = [self.obs.frame_name, self.obs.filter,
               sep, yxc[1], yxc[0], bg['bg'], bg['bgsig'], bg['bgarea']]
        
        row.extend([flux[0], ferr[0], flux[1], ferr[1], flux[2], ferr[2]])
        row.extend(np.zeros(6))  # magnitude columns

        CometPhotometry().update(row)

    def centroid(self):
        """Find the comet using the HORIZONS position as a guess.

        1) Smooth the image with a 1/ρ kernel.

        2) Find the peak pixel in a box near the ephemeris position.

        3) Centroid about this point.

        """

        import logging
        import numpy as np
        import astropy.units as u
        from astropy.convolution import convolve
        from astropy.wcs.utils import skycoord_to_pixel
        from ..utils import cutout, gcentroid

        logger = logging.getLogger('tgk.science')

        # pre-computed 1/ρ kernel
        K = np.array(
            [[ 0.14142136,  0.15617376,  0.17149859,  0.18569534,  0.19611614, 0.2       ,  0.19611614,  0.18569534,  0.17149859,  0.15617376, 0.14142136],
             [ 0.15617376,  0.1767767 ,  0.2       ,  0.2236068 ,  0.24253563, 0.25      ,  0.24253563,  0.2236068 ,  0.2       ,  0.1767767 , 0.15617376],
             [ 0.17149859,  0.2       ,  0.23570226,  0.2773501 ,  0.31622777, 0.33333333,  0.31622777,  0.2773501 ,  0.23570226,  0.2       , 0.17149859],
             [ 0.18569534,  0.2236068 ,  0.2773501 ,  0.35355339,  0.4472136 , 0.5       ,  0.4472136 ,  0.35355339,  0.2773501 ,  0.2236068 , 0.18569534],
             [ 0.19611614,  0.24253563,  0.31622777,  0.4472136 ,  0.70710678, 1.        ,  0.70710678,  0.4472136 ,  0.31622777,  0.24253563, 0.19611614],
             [ 0.2       ,  0.25      ,  0.33333333,  0.5       ,  1.        , 1.        ,  1.        ,  0.5       ,  0.33333333,  0.25      , 0.2       ],
             [ 0.19611614,  0.24253563,  0.31622777,  0.4472136 ,  0.70710678, 1.        ,  0.70710678,  0.4472136 ,  0.31622777,  0.24253563, 0.19611614],
             [ 0.18569534,  0.2236068 ,  0.2773501 ,  0.35355339,  0.4472136 , 0.5       ,  0.4472136 ,  0.35355339,  0.2773501 ,  0.2236068 , 0.18569534],
             [ 0.17149859,  0.2       ,  0.23570226,  0.2773501 ,  0.31622777, 0.33333333,  0.31622777,  0.2773501 ,  0.23570226,  0.2       , 0.17149859],
             [ 0.15617376,  0.1767767 ,  0.2       ,  0.2236068 ,  0.24253563, 0.25      ,  0.24253563,  0.2236068 ,  0.2       ,  0.1767767 , 0.15617376],
             [ 0.14142136,  0.15617376,  0.17149859,  0.18569534,  0.19611614, 0.2       ,  0.19611614,  0.18569534,  0.17149859,  0.15617376, 0.14142136]]
        )
        
        yxg = skycoord_to_pixel(self.geom.radec_predict, self.obs.wcs)[::-1]
        # smooth and find peak pixel
        if self.geom.delta < 0.25 * u.au:
            cut = cutout(np.array(yxg, int), 30, self.im.data.shape)
        else:
            cut = cutout(np.array(yxg, int), 15, self.im.data.shape)

        subim = self.im.data[cut]
        if subim.shape[0] == 0 or subim.shape[1] == 0:
            raise CometPhotFailure('Ephemeris position outside of image.')
            
        sim = convolve(subim, K, boundary='fill', fill_value=0)
        y, x = np.unravel_index(sim.argmax(), sim.shape)
        y = float(y + cut[0].start)
        x = float(x + cut[1].start)
        
        yxc = gcentroid(self.im.data, (y, x), box=13, niter=3)
        sep = np.sqrt(np.sum((np.array(yxg) - np.array(yxc))**2))
        return yxc, sep

    def apphot(self, yxc, rap, bg):
        """Standard aperture photometry on the image data."""
        import numpy as np
        from ..utils import apphot
        
        area, flux = apphot(self.im.data - bg['bg'], yxc, rap, subsample=1)
        bgvar = area * bg['bgsig']**2 * (1 + area / bg['bgarea'])
        ferr = np.sqrt(flux / self.obs.gain.value + bgvar)
        flux /= self.obs.exptime.value
        ferr /= self.obs.exptime.value
        return area, flux, ferr
    
class CometPhotometry(ScienceTable):
    """All comet photometry.

    Parameters
    ----------
    filename : string
      The comet photometry table to read and update.

    """
    _table_title = 'comet photometry'
    _table_columns = [
        'frame', 'filter', 'match sep', 'x', 'y', 'bg', 'bgsig', 'bgarea',
        'f2', 'ferr2', 'f4', 'ferr4', 'f6', 'ferr6',
        'm2', 'merr2', 'm4', 'merr4', 'm6', 'merr6',
    ]
    _table_dtypes = ['U64', 'U2'] + [float] * 5 + [int] + [float] * 12
    _table_meta = OrderedDict()
    _table_meta['filter'] = 'LCO filter name.'
    _table_meta['match sep'] = 'Distance between HORIZONS prediction and object centroid, pixels.'
    _table_meta['x/y'] = 'Aperture center, 0-based index, pixels.'
    _table_meta['bg'] = 'Background estimate, ADU/s/pixel.'
    _table_meta['bgsig'] = 'Background standard deviation per pixel.'
    _table_meta['bgarea'] = 'Area used for background estimate.'
    _table_meta['fi, ferri'] = 'Background subtracted flux and error estimates for 2, 4, and 6 radius apertures, ADU/s.'
    _table_meta['mi, merri'] = 'Calibrated magnitudes for each aperture, AB mag.'
    _table_formats = {
        'match sep': '{:.2f}',
        'x': '{:.2f}',
        'y': '{:.2f}',
        'bg': '{:.2f}',
        'bgsig': '{:.2f}',
        'f2': '{:.5g}',
        'f4': '{:.5g}',
        'f6': '{:.5g}',
        'ferr2': '{:.5g}',
        'ferr4': '{:.5g}',
        'ferr6': '{:.5g}',
        'm2': '{:.3f}',
        'm4': '{:.3f}',
        'm6': '{:.3f}',
        'merr2': '{:.3f}',
        'merr4': '{:.3f}',
        'merr6': '{:.3f}',
    }
    _table_sort = 'frame'

    def __init__(self, verbose=False):
        ScienceTable.__init__(self, 'cometphot.csv', verbose=verbose)

    def update(self, row):
        """Add row to table."""
        self._update_unique_column('frame', row)
    
    def get_frame(self, frame):
        return self._get_unique_row('frame', frame)<|MERGE_RESOLUTION|>--- conflicted
+++ resolved
@@ -43,28 +43,9 @@
         logger = logging.getLogger('tgk.science')
         logger.debug('    Comet photometry.')
 
-<<<<<<< HEAD
         yxc, sep = self.centroid()
 
         # Get background estimate
-=======
-        # find comet in LCO catalog
-        try:
-            lco = SkyCoord(ra=self.im.cat['RA'],
-                           dec=self.im.cat['DEC'],
-                           unit='deg')
-        except KeyError as e:
-            raise CometPhotFailure('{}: {}'.format(type(e).__name__, e))
-
-        c = self.geom.radec_predict
-        match, sep = match_coordinates_sky(c, lco)[:2]
-        match = int(match)  # avoid len of unsized object bug
-        logger.debug('      Matched comet from HORIZONS coordinates to LCO object {:.2f} away.'.format(sep[0].to(u.arcsec)))
-        
-        comet = self.im.cat[match]
-        
-        # Take comet photometry and use our own background estimate
->>>>>>> 6f3cb851
         try:
             bg = BackgroundTable().get_frame(self.obs.frame_name)
         except IndexError as e:
